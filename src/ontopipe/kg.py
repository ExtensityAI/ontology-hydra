--- conflicted
+++ resolved
@@ -38,24 +38,11 @@
     pre_remedy=False,
     post_remedy=True,
     verbose=True,
-    remedy_retry_params=dict(
-        tries=25, delay=0.5, max_delay=15, jitter=0.1, backoff=2, graceful=False
-    ),
+    remedy_retry_params=dict(tries=25, delay=0.5, max_delay=15, jitter=0.1, backoff=2, graceful=False),
     accumulate_errors=False,
 )
 class TripletExtractor(Expression):
-<<<<<<< HEAD
-    def __init__(
-        self,
-        name: str,
-        ontology: Ontology | None = None,
-        threshold: float = 0.7,
-        *args,
-        **kwargs,
-    ):
-=======
     def __init__(self, name: str, ontology: Ontology | None = None, *args, **kwargs):
->>>>>>> 5271e713
         super().__init__(*args, **kwargs)
         self.name = name
         self.ontology = ontology
@@ -83,18 +70,14 @@
         errors = []
 
         new_type_defs = dict[str, str]()
-        existing_type_defs = {
-            x.subject: x.object for x in self._triplets if x.predicate == "isA"
-        }
+        existing_type_defs = {x.subject: x.object for x in self._triplets if x.predicate == "isA"}
 
         # ?: add information on how to fix for each of the errors
         # ?: consider adding context information to errors (i.e. for what types a property is valid, etc.)
 
         # first iteration: check for new isA triplets, ensure that they are valid
         for triplet in (t for t in triplets if t.predicate == "isA"):
-            if (
-                subject_class := existing_type_defs.get(triplet.subject, None)
-            ) is not None or (
+            if (subject_class := existing_type_defs.get(triplet.subject, None)) is not None or (
                 subject_class := new_type_defs.get(triplet.subject, None)
             ) is not None:
                 if subject_class in self.ontology.superclasses[triplet.object]:
@@ -179,18 +162,14 @@
                 continue
 
             if isinstance(property, ObjectProperty):
-                if (
-                    not object_class
-                ):  # (properties do not need type definition for object)
+                if not object_class:  # (properties do not need type definition for object)
                     # Object entity does not have a type definition yet
                     errors.append(
                         f"{triplet}: Entity '{triplet.object}' lacks class assignment. First add ({triplet.object}, isA, <validClass>) before using this entity."
                     )
                     continue
 
-                if not property.is_valid_for(
-                    superclasses[subject_class], superclasses[object_class]
-                ):
+                if not property.is_valid_for(superclasses[subject_class], superclasses[object_class]):
                     # Ensure that the property is valid for the subject and object types
                     errors.append(
                         f"{triplet}: Property '{triplet.predicate}' cannot connect '{subject_class}' entities to '{object_class}' entities according to the ontology constraints."
@@ -207,9 +186,7 @@
             # ? consider adding validation for data properties
 
         if errors:
-            raise ValueError(
-                f"Triplet extraction failed with the following errors: \n- {'\n- '.join(errors)}"
-            )
+            raise ValueError(f"Triplet extraction failed with the following errors: \n- {'\n- '.join(errors)}")
 
         return True
 
@@ -246,9 +223,7 @@
     for i in range(epochs):
         n_new_triplets_in_epoch = 0
         with MetadataTracker() as tracker:
-            for j in tqdm(
-                range(0, len(texts), batch_size), desc=f"Epoch {i + 1}/{epochs}"
-            ):
+            for j in tqdm(range(0, len(texts), batch_size), desc=f"Epoch {i + 1}/{epochs}"):
                 text = "\n".join(texts[j : j + batch_size])
 
                 input_data = TripletExtractorInput(
@@ -284,10 +259,7 @@
                         )
 
                         visualize_kg(
-                            extractor.get_kg(),
-                            kg_path.with_suffix(".partial.html"),
-                            ontology,
-                            open_browser=False
+                            extractor.get_kg(), kg_path.with_suffix(".partial.html"), ontology, open_browser=False
                         )
 
                 except Exception as e:
